--- conflicted
+++ resolved
@@ -23,14 +23,6 @@
         shutil.rmtree(work_dir)
     os.makedirs(work_dir, exist_ok=True)
 
-<<<<<<< HEAD
-    # Extract all files from the zip (flat structure)
-    with zipfile.ZipFile(zip_path, 'r') as zip_ref:
-        zip_ref.extractall(work_dir)
-
-    # List all PDFs in the work_dir (no recursion)
-    pdf_files = [os.path.join(work_dir, f) for f in os.listdir(work_dir) if f.lower().endswith('.pdf')]
-=======
     input_dir = os.path.join(work_dir, "input")
     output_dir = os.path.join(work_dir, "output")
     os.mkdir(input_dir)
@@ -42,53 +34,19 @@
 
     # List all PDFs in the work_dir (no recursion)
     pdf_files = [os.path.join(input_dir, f) for f in os.listdir(input_dir) if f.lower().endswith('.pdf')]
->>>>>>> 3355b01e
 
     # Process and redact each PDF
     for pdf_path in pdf_files:
         try:
-<<<<<<< HEAD
-            PDFRedactor.process_single_pdf(work_dir, pdf_path)
-        except Exception as e:
-            logger.error(f"File Processing Error - {str(e)}")
-
-    # Collect original and redacted PDFs only
-    redacted_pdfs = []
-    session = SessionLocal()
-    for pdf_path in pdf_files:
-        base = os.path.splitext(os.path.basename(pdf_path))[0]
-        orig_path = pdf_path
-        redacted_path = os.path.join(work_dir, f"redacted-{base}.pdf")
-        for path in [orig_path, redacted_path]:
-            if os.path.isfile(path):
-                redacted_pdfs.append(path)
-                session.add(File(path=path))
-    session.commit()
-    session.close()
-
-    # Create a new zip file with redacted PDFs
-=======
             PDFRedactor.process_single_pdf(output_dir, pdf_path)
         except Exception as e:
             logger.error(f"File Processing Error - {str(e)}")
 
     # Collect original and redacted PDFs only for database logging
     # Create zip file with all redacted pdfs
->>>>>>> 3355b01e
     base_name = os.path.splitext(os.path.basename(zip_path))[0]
     redacted_zip_path = os.path.join(work_dir, f"masked-{base_name}.zip")
     with zipfile.ZipFile(redacted_zip_path, 'w', zipfile.ZIP_DEFLATED) as zipf:
-<<<<<<< HEAD
-        for pdf in redacted_pdfs:
-            arcname = os.path.basename(pdf)
-            zipf.write(pdf, arcname=arcname)
-
-    logger.info(f"Redacted zip '{zip_path}'")
-
-
-
-
-=======
       session = SessionLocal()
       for file in os.listdir(output_dir):
         full_path = os.path.join(output_dir, file)
@@ -97,7 +55,6 @@
       session.commit()
       session.close()
     
->>>>>>> 3355b01e
 
   def process_single_pdf(work_dir, pdf_path: str) -> None:
     """Redacts a single pdf file"""
@@ -130,14 +87,8 @@
       PDFRedactor.redact_pdf_content(pdf_page, token.bbox)
       pdf_page.apply_redactions()
     
-<<<<<<< HEAD
-    # Copy original pdf and redacted version to the work directory
-    shutil.copy2(pdf_path, os.path.join(work_dir, pdf_name))        
-    pdf_doc.save(os.path.join(work_dir, f"{pdf_name}-redacted.pdf"), garbage=4)
-=======
     # redacted version to the work directory
     pdf_doc.save(os.path.join(work_dir, f"masked-{pdf_name}.pdf"), garbage=4)
->>>>>>> 3355b01e
     pdf_doc.close()
 
   def redact_pdf_content(page: fitz.Page, bbox: BoundingBox) -> None:
