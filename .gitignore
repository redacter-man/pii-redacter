Masking/
redacted*

# Byte-compiled / optimized / DLL files
__pycache__/
*.py[cod]
*$py.class

# C extensions
*.so

# Distribution / packaging
.Python
build/
develop-eggs/
dist/
downloads/
eggs/
.eggs/
lib/
lib64/
parts/
sdist/
var/
wheels/
share/python-wheels/
*.egg-info/
.installed.cfg
*.egg
MANIFEST

# PyInstaller
#  Usually these files are written by a python script from a template
#  before PyInstaller builds the exe, so as to inject date/other infos into it.
*.manifest
*.spec

# Installer logs
pip-log.txt
pip-delete-this-directory.txt

# Unit test / coverage reports
htmlcov/
.tox/
.nox/
.coverage
.coverage.*
.cache
nosetests.xml
coverage.xml
*.cover
*.py,cover
.hypothesis/
.pytest_cache/
cover/

# Translations
*.mo
*.pot

# Django stuff:
*.log
local_settings.py
db.sqlite3
db.sqlite3-journal

# Flask stuff:
instance/
.webassets-cache

# Scrapy stuff:
.scrapy

# Sphinx documentation
docs/_build/

# PyBuilder
.pybuilder/
target/

# Jupyter Notebook
.ipynb_checkpoints

# IPython
profile_default/
ipython_config.py

# pyenv
#   For a library or package, you might want to ignore these files since the code is
#   intended to run in multiple environments; otherwise, check them in:
# .python-version

# pipenv
#   According to pypa/pipenv#598, it is recommended to include Pipfile.lock in version control.
#   However, in case of collaboration, if having platform-specific dependencies or dependencies
#   having no cross-platform support, pipenv may install dependencies that don't work, or not
#   install all needed dependencies.
#Pipfile.lock

# UV
#   Similar to Pipfile.lock, it is generally recommended to include uv.lock in version control.
#   This is especially recommended for binary packages to ensure reproducibility, and is more
#   commonly ignored for libraries.
#uv.lock

# poetry
#   Similar to Pipfile.lock, it is generally recommended to include poetry.lock in version control.
#   This is especially recommended for binary packages to ensure reproducibility, and is more
#   commonly ignored for libraries.
#   https://python-poetry.org/docs/basic-usage/#commit-your-poetrylock-file-to-version-control
#poetry.lock

# pdm
#   Similar to Pipfile.lock, it is generally recommended to include pdm.lock in version control.
#pdm.lock
#   pdm stores project-wide configurations in .pdm.toml, but it is recommended to not include it
#   in version control.
#   https://pdm.fming.dev/latest/usage/project/#working-with-version-control
.pdm.toml
.pdm-python
.pdm-build/

# PEP 582; used by e.g. github.com/David-OConnor/pyflow and github.com/pdm-project/pdm
__pypackages__/

# Celery stuff
celerybeat-schedule
celerybeat.pid

# SageMath parsed files
*.sage.py

# Environments
.env
.venv
env/
venv/
ENV/
env.bak/
venv.bak/

# Spyder project settings
.spyderproject
.spyproject

# Rope project settings
.ropeproject

# mkdocs documentation
/site

# mypy
.mypy_cache/
.dmypy.json
dmypy.json

# Pyre type checker
.pyre/

# pytype static type analyzer
.pytype/

# Cython debug symbols
cython_debug/

# PyCharm
#  JetBrains specific template is maintained in a separate JetBrains.gitignore that can
#  be found at https://github.com/github/gitignore/blob/main/Global/JetBrains.gitignore
#  and can be added to the global gitignore or merged into this file.  For a more nuclear
#  option (not recommended) you can uncomment the following to ignore the entire idea folder.
#.idea/

# Abstra
# Abstra is an AI-powered process automation framework.
# Ignore directories containing user credentials, local state, and settings.
# Learn more at https://abstra.io/docs
.abstra/

# Visual Studio Code
#  Visual Studio Code specific template is maintained in a separate VisualStudioCode.gitignore 
#  that can be found at https://github.com/github/gitignore/blob/main/Global/VisualStudioCode.gitignore
#  and can be added to the global gitignore or merged into this file. However, if you prefer, 
#  you could uncomment the following to ignore the enitre vscode folder
# .vscode/

# Ruff stuff:
.ruff_cache/

# PyPI configuration file
.pypirc

# Cursor
#  Cursor is an AI-powered code editor. `.cursorignore` specifies files/directories to
#  exclude from AI features like autocomplete and code analysis. Recommended for sensitive data
#  refer to https://docs.cursor.com/context/ignore-files
.cursorignore
.cursorindexingignore

<<<<<<< HEAD
# Other stuff
output
cache
=======
# Other stuff
>>>>>>> 3355b01e
<|MERGE_RESOLUTION|>--- conflicted
+++ resolved
@@ -196,10 +196,5 @@
 .cursorignore
 .cursorindexingignore
 
-<<<<<<< HEAD
-# Other stuff
-output
-cache
-=======
-# Other stuff
->>>>>>> 3355b01e
+# Other stuff 
+jobs